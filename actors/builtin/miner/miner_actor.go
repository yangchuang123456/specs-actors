--- conflicted
+++ resolved
@@ -1929,14 +1929,9 @@
 	builtin.RequireSuccess(rt, code, "failed to enroll cron event")
 }
 
-<<<<<<< HEAD
-func requestUpdateSectorPower(rt Runtime, sectorSize abi.SectorSize, sectorsAdded, sectorsRemoved []*SectorOnChainInfo) (rawDelta, qaDelta big.Int) {
-	actorlog.L.Info("call miner actor requestUpdateSectorPower")
-	if len(sectorsAdded)+len(sectorsRemoved) == 0 {
-=======
+
 func requestUpdatePower(rt Runtime, delta PowerPair) {
 	if delta.IsZero() {
->>>>>>> 483b389c
 		return
 	}
 	_, code := rt.Send(
