--- conflicted
+++ resolved
@@ -2,11 +2,8 @@
 
 import (
 	"fmt"
-<<<<<<< HEAD
-	"io"
 	"log"
-=======
->>>>>>> 07f794c2
+
 	"reflect"
 
 	addr "github.com/filecoin-project/go-address"
