package reward

import (
	"github.com/filecoin-project/go-address"
	"github.com/filecoin-project/specs-actors/tools/dlog/actorlog"
	"go.uber.org/zap"

	abi "github.com/filecoin-project/specs-actors/actors/abi"
	big "github.com/filecoin-project/specs-actors/actors/abi/big"
	builtin "github.com/filecoin-project/specs-actors/actors/builtin"
	vmr "github.com/filecoin-project/specs-actors/actors/runtime"
	exitcode "github.com/filecoin-project/specs-actors/actors/runtime/exitcode"
	. "github.com/filecoin-project/specs-actors/actors/util"
	adt "github.com/filecoin-project/specs-actors/actors/util/adt"
)

type Actor struct{}

func (a Actor) Exports() []interface{} {
	return []interface{}{
		builtin.MethodConstructor: a.Constructor,
		2:                         a.AwardBlockReward,
		3:                         a.ThisEpochReward,
		4:                         a.UpdateNetworkKPI,
	}
}

var _ abi.Invokee = Actor{}

func (a Actor) Constructor(rt vmr.Runtime, currRealizedPower *abi.StoragePower) *adt.EmptyValue {
	rt.ValidateImmediateCallerIs(builtin.SystemActorAddr)
<<<<<<< HEAD

	if currRealizedPower == nil {
		rt.Abortf(exitcode.ErrIllegalArgument, "arugment should not be nil")
		return nil // linter does not understand abort exiting
	}
	st := ConstructState(*currRealizedPower)
=======
	// TODO: the initial epoch reward should be set here based on the genesis storage power KPI.
	// https://github.com/filecoin-project/specs-actors/issues/317
	actorlog.L.Info("call reward actor constructor")
	st := ConstructState()
>>>>>>> 458782e7
	rt.State().Create(st)
	return nil
}

type AwardBlockRewardParams struct {
	Miner     address.Address
	Penalty   abi.TokenAmount // penalty for including bad messages in a block
	GasReward abi.TokenAmount // gas reward from all gas fees in a block
	WinCount  int64
}

// Awards a reward to a block producer.
// This method is called only by the system actor, implicitly, as the last message in the evaluation of a block.
// The system actor thus computes the parameters and attached value.
//
// The reward includes two components:
// - the epoch block reward, computed and paid from the reward actor's balance,
// - the block gas reward, expected to be transferred to the reward actor with this invocation.
//
// The reward is reduced before the residual is credited to the block producer, by:
// - a penalty amount, provided as a parameter, which is burnt,
func (a Actor) AwardBlockReward(rt vmr.Runtime, params *AwardBlockRewardParams) *adt.EmptyValue {
	actorlog.L.Info("call reward actor AwardBlockReward")
	rt.ValidateImmediateCallerIs(builtin.SystemActorAddr)
	AssertMsg(rt.CurrentBalance().GreaterThanEqual(params.GasReward),
		"actor current balance %v insufficient to pay gas reward %v", rt.CurrentBalance(), params.GasReward)

	minerAddr, ok := rt.ResolveAddress(params.Miner)
	if !ok {
		rt.Abortf(exitcode.ErrIllegalState, "failed to resolve given owner address")
	}

	priorBalance := rt.CurrentBalance()

	penalty := abi.NewTokenAmount(0)
	var st State
	rt.State().Readonly(&st)

	blockReward := big.Mul(st.ThisEpochReward, big.NewInt(params.WinCount))
	blockReward = big.Div(blockReward, big.NewInt(builtin.ExpectedLeadersPerEpoch))

	totalReward := big.Add(blockReward, params.GasReward)

	// Cap the penalty at the total reward value.
	penalty = big.Min(params.Penalty, totalReward)

	// Reduce the payable reward by the penalty.
	rewardPayable := big.Sub(totalReward, penalty)

	AssertMsg(big.Add(rewardPayable, penalty).LessThanEqual(priorBalance),
		"reward payable %v + penalty %v exceeds balance %v", rewardPayable, penalty, priorBalance)

	_, code := rt.Send(minerAddr, builtin.MethodsMiner.AddLockedFund, &rewardPayable, rewardPayable)
	builtin.RequireSuccess(rt, code, "failed to send reward to miner: %s", minerAddr)

	// Burn the penalty amount.
	_, code = rt.Send(builtin.BurntFundsActorAddr, builtin.MethodSend, nil, penalty)
	builtin.RequireSuccess(rt, code, "failed to send penalty to burnt funds actor")

	return nil
}

func (a Actor) ThisEpochReward(rt vmr.Runtime, _ *adt.EmptyValue) *abi.TokenAmount {
	rt.ValidateImmediateCallerAcceptAny()

	var st State
	rt.State().Readonly(&st)
	return &st.ThisEpochReward
}

// Called at the end of each epoch by the power actor (in turn by its cron hook).
// This is only invoked for non-empty tipsets. The impact of this is that block rewards are paid out over
// a schedule defined by non-empty tipsets, not by elapsed time/epochs.
// This is not necessarily what we want, and may change.
func (a Actor) UpdateNetworkKPI(rt vmr.Runtime, currRealizedPower *abi.StoragePower) *adt.EmptyValue {
	rt.ValidateImmediateCallerIs(builtin.StoragePowerActorAddr)
<<<<<<< HEAD
	if currRealizedPower == nil {
		rt.Abortf(exitcode.ErrIllegalArgument, "arugment should not be nil")
	}

	var st State
	rt.State().Transaction(&st, func() interface{} {
		// if there were null runs catch up the computation until
		// st.Epoch == rt.CurrEpoch()
		for st.Epoch < rt.CurrEpoch() {
			// Update to next epoch to process null rounds
			st.updateToNextEpoch(*currRealizedPower)
		}

		st.updateToNextEpochWithReward(*currRealizedPower)
=======
	actorlog.L.Info("reward actor call update network kpi")
	var st State
	rt.State().Transaction(&st, func() interface{} {
		actorlog.L.Info("the reward actor state before update is:",zap.Any("state",st))
		// By the time this is called, the rewards for this epoch have been paid to miners.
		st.RewardEpochsPaid++
		st.RealizedPower = *currRealizedPower

		st.BaselinePower = a.newBaselinePower(&st, st.RewardEpochsPaid)
		st.CumsumBaseline = big.Add(st.CumsumBaseline, st.BaselinePower)

		// Cap realized power in computing CumsumRealized so that progress is only relative to the current epoch.
		cappedRealizedPower := big.Min(st.BaselinePower, st.RealizedPower)
		st.CumsumRealized = big.Add(st.CumsumRealized, cappedRealizedPower)

		st.EffectiveNetworkTime = a.getEffectiveNetworkTime(&st, st.CumsumBaseline, st.CumsumRealized)
		a.computePerEpochReward(&st, st.RewardEpochsPaid, st.EffectiveNetworkTime)

		actorlog.L.Info("the reward actor state after update is:",zap.Any("state",st))
>>>>>>> 458782e7
		return nil
	})
	actorlog.L.Info("")
	return nil
}<|MERGE_RESOLUTION|>--- conflicted
+++ resolved
@@ -29,19 +29,12 @@
 
 func (a Actor) Constructor(rt vmr.Runtime, currRealizedPower *abi.StoragePower) *adt.EmptyValue {
 	rt.ValidateImmediateCallerIs(builtin.SystemActorAddr)
-<<<<<<< HEAD
-
 	if currRealizedPower == nil {
 		rt.Abortf(exitcode.ErrIllegalArgument, "arugment should not be nil")
 		return nil // linter does not understand abort exiting
 	}
 	st := ConstructState(*currRealizedPower)
-=======
-	// TODO: the initial epoch reward should be set here based on the genesis storage power KPI.
-	// https://github.com/filecoin-project/specs-actors/issues/317
 	actorlog.L.Info("call reward actor constructor")
-	st := ConstructState()
->>>>>>> 458782e7
 	rt.State().Create(st)
 	return nil
 }
@@ -118,13 +111,14 @@
 // This is not necessarily what we want, and may change.
 func (a Actor) UpdateNetworkKPI(rt vmr.Runtime, currRealizedPower *abi.StoragePower) *adt.EmptyValue {
 	rt.ValidateImmediateCallerIs(builtin.StoragePowerActorAddr)
-<<<<<<< HEAD
+	actorlog.L.Info("reward actor call update network kpi")
 	if currRealizedPower == nil {
 		rt.Abortf(exitcode.ErrIllegalArgument, "arugment should not be nil")
 	}
 
 	var st State
 	rt.State().Transaction(&st, func() interface{} {
+		actorlog.L.Info("the reward actor state before update is:",zap.Any("state",st))
 		// if there were null runs catch up the computation until
 		// st.Epoch == rt.CurrEpoch()
 		for st.Epoch < rt.CurrEpoch() {
@@ -133,28 +127,8 @@
 		}
 
 		st.updateToNextEpochWithReward(*currRealizedPower)
-=======
-	actorlog.L.Info("reward actor call update network kpi")
-	var st State
-	rt.State().Transaction(&st, func() interface{} {
-		actorlog.L.Info("the reward actor state before update is:",zap.Any("state",st))
-		// By the time this is called, the rewards for this epoch have been paid to miners.
-		st.RewardEpochsPaid++
-		st.RealizedPower = *currRealizedPower
+		actorlog.L.Info("the reward actor state after update is:",zap.Any("state",st))
 
-		st.BaselinePower = a.newBaselinePower(&st, st.RewardEpochsPaid)
-		st.CumsumBaseline = big.Add(st.CumsumBaseline, st.BaselinePower)
-
-		// Cap realized power in computing CumsumRealized so that progress is only relative to the current epoch.
-		cappedRealizedPower := big.Min(st.BaselinePower, st.RealizedPower)
-		st.CumsumRealized = big.Add(st.CumsumRealized, cappedRealizedPower)
-
-		st.EffectiveNetworkTime = a.getEffectiveNetworkTime(&st, st.CumsumBaseline, st.CumsumRealized)
-		a.computePerEpochReward(&st, st.RewardEpochsPaid, st.EffectiveNetworkTime)
-
-		actorlog.L.Info("the reward actor state after update is:",zap.Any("state",st))
->>>>>>> 458782e7
-		return nil
 	})
 	actorlog.L.Info("")
 	return nil
