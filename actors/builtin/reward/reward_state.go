package reward

import (
	"bytes"
	"context"
	"encoding/json"
	"fmt"
	abi "github.com/filecoin-project/specs-actors/actors/abi"
	big "github.com/filecoin-project/specs-actors/actors/abi/big"
	"github.com/filecoin-project/specs-actors/actors/builtin"
	"github.com/filecoin-project/specs-actors/actors/util"
	"github.com/filecoin-project/specs-actors/actors/util/adt"
	"github.com/filecoin-project/specs-actors/support/ipld"
	"github.com/filecoin-project/specs-actors/tools/dlog/actorlog"
	"github.com/ipfs/go-cid"
	"github.com/pkg/errors"
	"go.uber.org/zap"
	"golang.org/x/xerrors"
	"io/ioutil"
	"log"
	big2 "math/big"
)

// A quantity of space * time (in byte-epochs) representing power committed to the network for some duration.
type Spacetime = big.Int

type OneEpochRecord struct {
	Epoch                     abi.ChainEpoch
	BaseLineReward            float64
	SimpleReward              float64
	EpochReward               float64
	InvestorAndProtoRelease   float64
	NetworkCirculatingSupply  float64
	NetWorkTotalReward        float64
	NetWorkTotalDeposit       float64
	NetWorkRewardLockFunds    float64
	NetWorkDepositLockFunds   float64
	NetWorkRewardUnLockFunds  float64
	NetWorkDepositUnLockFunds float64

	CumSumRealized         abi.StoragePower
	CumSumBaselinePower    abi.StoragePower
	EffectiveNetworkTime   abi.ChainEpoch
	TotalNetworkPower      abi.StoragePower
	BaseLinePower          abi.StoragePower
	EffectiveBaselinePower abi.StoragePower

	IPFSMainAddPower       abi.StoragePower
	IPFSMainTotalPower     abi.StoragePower
	IPFSMainExpectedReward float64
	IPFSMainTotalReward    float64

	IPFSMainIP                 float64
	IPFSMainTotalDeposit       float64
	IPFSMainRewardLockFunds    float64
	IPFSMainDepositLockFunds   float64
	IPFSMainRewardUnLockFunds  float64
	IPFSMainDepositUnLockFunds float64
}

//for test
type Record struct {
	CurrentEpoch abi.ChainEpoch
	Store        adt.Store

	IPFSMainRewardLockFund  *cid.Cid // Array, AMT[ChainEpoch]TokenAmount
	IPFSMainDepositLockFund *cid.Cid

	NetWorkRewardLockFund  *cid.Cid
	NetWorkDepositLockFund *cid.Cid

	Epoch                     []abi.ChainEpoch
	BaseLineReward            []abi.TokenAmount
	SimpleReward              []abi.TokenAmount
	EpochReward               []abi.TokenAmount
	InvestorAndProtoRelease   []abi.TokenAmount
	NetworkCirculatingSupply  []abi.TokenAmount
	NetWorkTotalReward        []abi.TokenAmount
	NetWorkTotalDeposit       []abi.TokenAmount
	NetWorkRewardLockFunds    []abi.TokenAmount
	NetWorkDepositLockFunds   []abi.TokenAmount
	NetWorkRewardUnLockFunds  []abi.TokenAmount
	NetWorkDepositUnLockFunds []abi.TokenAmount

	CumSumRealized         []abi.StoragePower
	CumSumBaselinePower    []abi.StoragePower
	EffectiveNetworkTime   []abi.ChainEpoch
	TotalNetworkPower      []abi.StoragePower
	BaseLinePower          []abi.StoragePower
	EffectiveBaselinePower []abi.StoragePower

	IPFSMainAddPower       []abi.StoragePower
	IPFSMainTotalPower     []abi.StoragePower
	IPFSMainExpectedReward []abi.TokenAmount
	IPFSMainTotalReward    []abi.TokenAmount

	IPFSMainIP                 []abi.TokenAmount
	IPFSMainTotalDeposit       []abi.TokenAmount
	IPFSMainRewardLockFunds    []abi.TokenAmount
	IPFSMainDepositLockFunds   []abi.TokenAmount
	IPFSMainRewardUnLockFunds  []abi.TokenAmount
	IPFSMainDepositUnLockFunds []abi.TokenAmount
}

func NewRewardRecord(epoch int64) *Record {
	store := ipld.NewADTStore(context.Background())
	iPFSMainRewardLockFund, err := adt.MakeEmptyArray(store).Root()
	if err != nil {
		panic("NewRewardRecord MakeEmptyArray iPFSMainRewardLockFund error")
	}
	iPFSMainDepositLockFund, err := adt.MakeEmptyArray(store).Root()
	if err != nil {
		panic("NewRewardRecord MakeEmptyArray iPFSMainDepositLockFund error")
	}
	netWorkRewardLockFund, err := adt.MakeEmptyArray(store).Root()
	if err != nil {
		panic("NewRewardRecord MakeEmptyArray netWorkRewardLockFund error")
	}
	netWorkDepositLockFund, err := adt.MakeEmptyArray(store).Root()
	if err != nil {
		panic("NewRewardRecord MakeEmptyArray netWorkDepositLockFund error")
	}

	return &Record{
		Store:                   store,
		CurrentEpoch:            abi.ChainEpoch(0),
		IPFSMainRewardLockFund:  &iPFSMainRewardLockFund,
		IPFSMainDepositLockFund: &iPFSMainDepositLockFund,
		NetWorkRewardLockFund:   &netWorkRewardLockFund,
		NetWorkDepositLockFund:  &netWorkDepositLockFund,

		Epoch:                     make([]abi.ChainEpoch, epoch),
		BaseLineReward:            make([]abi.TokenAmount, epoch),
		SimpleReward:              make([]abi.TokenAmount, epoch),
		EpochReward:               make([]abi.TokenAmount, epoch),
		InvestorAndProtoRelease:   make([]abi.TokenAmount, epoch),
		NetworkCirculatingSupply:  make([]abi.TokenAmount, epoch),
		NetWorkTotalReward:        make([]abi.TokenAmount, epoch),
		NetWorkTotalDeposit:       make([]abi.TokenAmount, epoch),
		NetWorkRewardLockFunds:    make([]abi.TokenAmount, epoch),
		NetWorkDepositLockFunds:   make([]abi.TokenAmount, epoch),
		NetWorkRewardUnLockFunds:  make([]abi.TokenAmount, epoch),
		NetWorkDepositUnLockFunds: make([]abi.TokenAmount, epoch),


		CumSumRealized:         make([]abi.StoragePower, epoch),
		CumSumBaselinePower:    make([]abi.StoragePower, epoch),
		EffectiveNetworkTime:   make([]abi.ChainEpoch, epoch),
		TotalNetworkPower:      make([]abi.StoragePower, epoch),
		BaseLinePower:          make([]abi.StoragePower, epoch),
		EffectiveBaselinePower: make([]abi.StoragePower, epoch),

		IPFSMainTotalPower:         make([]abi.StoragePower, epoch),
		IPFSMainExpectedReward:     make([]abi.TokenAmount, epoch),
		IPFSMainAddPower:           make([]abi.TokenAmount, epoch),
		IPFSMainIP:                 make([]abi.TokenAmount, epoch),
		IPFSMainTotalReward:        make([]abi.TokenAmount, epoch),
		IPFSMainTotalDeposit:       make([]abi.TokenAmount, epoch),
		IPFSMainRewardLockFunds:    make([]abi.TokenAmount, epoch),
		IPFSMainDepositLockFunds:   make([]abi.TokenAmount, epoch),
		IPFSMainRewardUnLockFunds:  make([]abi.TokenAmount, epoch),
		IPFSMainDepositUnLockFunds: make([]abi.TokenAmount, epoch),
	}
}

type State struct {
	// CumsumBaseline is a target CumsumRealized needs to reach for EffectiveNetworkTime to increase
	// CumsumBaseline and CumsumRealized are expressed in byte-epochs.
	CumsumBaseline Spacetime

	// CumsumRealized is cumulative sum of network power capped by BalinePower(epoch)
	CumsumRealized Spacetime

	// EffectiveNetworkTime is ceiling of real effective network time `theta` based on
	// CumsumBaselinePower(theta) == CumsumRealizedPower
	// Theta captures the notion of how much the network has progressed in its baseline
	// and in advancing network time.
	EffectiveNetworkTime abi.ChainEpoch

	// EffectiveBaselinePower is the baseline power at the EffectiveNetworkTime epoch
	EffectiveBaselinePower abi.StoragePower

	// The reward to be paid in per WinCount to block producers.
	// The actual reward total paid out depends on the number of winners in any round.
	// This value is recomputed every non-null epoch and used in the next non-null epoch.
	ThisEpochReward abi.TokenAmount

	// The baseline power the network is targeting at st.Epoch
	ThisEpochBaselinePower abi.StoragePower

	// Epoch tracks for which epoch the Reward was computed
	Epoch abi.ChainEpoch

	*Record
}

func ConstructState(currRealizedPower abi.StoragePower) *State {
	actorlog.L.Info("call reward state ConstructState")
	st := &State{
		CumsumBaseline:         big.Zero(),
		CumsumRealized:         big.Zero(),
		EffectiveNetworkTime:   0,
		EffectiveBaselinePower: BaselineInitialValue,

		ThisEpochReward:        big.Zero(),
		ThisEpochBaselinePower: InitBaselinePower(),
		Epoch:                  -1,
	}

	st.updateToNextEpochWithReward(currRealizedPower)
	st.Print()

	return st
}

// Takes in current realized power and updates internal state
// Used for update of internal state during null rounds
func (st *State) updateToNextEpoch(currRealizedPower abi.StoragePower) {
	//	actorlog.L.Info("updateToNextEpoch start the state is:",zap.Any("stAddr",fmt.Sprintf("%p",st)))
	//st.Print()
	st.Epoch++
<<<<<<< HEAD

=======
>>>>>>> 176377fa
	st.ThisEpochBaselinePower = BaselinePowerFromPrev(st.ThisEpochBaselinePower)
	cappedRealizedPower := big.Min(st.ThisEpochBaselinePower, currRealizedPower)
	st.CumsumRealized = big.Add(st.CumsumRealized, cappedRealizedPower)
	//	actorlog.L.Info("updateToNextEpoch execute is:333",zap.Any("st.EffectiveBaselinePower",st.EffectiveBaselinePower))
	//st.Print()
	for st.CumsumRealized.GreaterThan(st.CumsumBaseline) {
		actorlog.L.Info("st.CumsumRealized.GreaterThan(st.CumsumBaseline)", zap.Any("CumsumRealized", st.CumsumRealized), zap.Any("CumsumBaseline", st.CumsumBaseline), zap.Any("epoch", st.Epoch))
		st.EffectiveNetworkTime++
		st.EffectiveBaselinePower = BaselinePowerFromPrev(st.EffectiveBaselinePower)
		st.CumsumBaseline = big.Add(st.CumsumBaseline, st.EffectiveBaselinePower)
	}
	//actorlog.L.Info("updateToNextEpoch end the state is:")
	//st.Print()
}

// Takes in a current realized power for a reward epoch and computes
// and updates reward state to track reward for the next epoch
func (st *State) updateToNextEpochWithReward(currRealizedPower abi.StoragePower) {
	prevRewardTheta := computeRTheta(st.EffectiveNetworkTime, st.EffectiveBaselinePower, st.CumsumRealized, st.CumsumBaseline)
	st.updateToNextEpoch(currRealizedPower)
	currRewardTheta := computeRTheta(st.EffectiveNetworkTime, st.EffectiveBaselinePower, st.CumsumRealized, st.CumsumBaseline)
<<<<<<< HEAD
	log.Println("the prevRewardTheta and currRewardTheta is:", q128ToF(prevRewardTheta), q128ToF(currRewardTheta))
	st.ThisEpochReward = computeReward(st.Epoch, prevRewardTheta, currRewardTheta)
}

func (st *State) updateToNextEpochWithRewardForTest(add, currRealizedPower abi.StoragePower) {
	prevRewardTheta := computeRTheta(st.EffectiveNetworkTime, st.EffectiveBaselinePower, st.CumsumRealized, st.CumsumBaseline)
	st.updateToNextEpoch(currRealizedPower)
	currRewardTheta := computeRTheta(st.EffectiveNetworkTime, st.EffectiveBaselinePower, st.CumsumRealized, st.CumsumBaseline)
	log.Println("the prevRewardTheta and currRewardTheta is:", q128ToF(prevRewardTheta), q128ToF(currRewardTheta))
	totalReward, simpleReward, baseLineReward := computeRewardForTest(st.Epoch, prevRewardTheta, currRewardTheta)
	st.ThisEpochReward = totalReward

	st.Record.CurrentEpoch = st.Epoch
	st.Record.Epoch[st.Epoch] = st.Epoch
	st.Record.EffectiveNetworkTime[st.Epoch] = st.EffectiveNetworkTime
	st.Record.BaseLinePower[st.Epoch] = st.ThisEpochBaselinePower
	st.Record.CumSumBaselinePower[st.Epoch] = st.CumsumBaseline
	st.Record.CumSumRealized[st.Epoch] = st.CumsumRealized
	st.Record.TotalNetworkPower[st.Epoch] = currRealizedPower
	st.Record.EffectiveBaselinePower[st.Epoch] = st.EffectiveBaselinePower

	st.Record.EpochReward[st.Epoch] = totalReward
	st.Record.SimpleReward[st.Epoch] = simpleReward
	st.Record.BaseLineReward[st.Epoch] = baseLineReward

	//正式计算抵押时，使用的power为qaPower,此处假设全网皆为cc扇区，不受deal和duration影响，直接使用rawPower计算
	qaPower := add
	networkQAPower := st.Record.IPFSMainTotalPower[st.Epoch]
	baselinePower := st.Record.BaseLinePower[st.Epoch]
	networkTotalPledge := st.Record.NetWorkTotalDeposit[st.Epoch-1]
	epochTargetReward := st.ThisEpochReward
	networkCirculatingSupply := st.NetworkCirculatingSupply[st.Epoch-1]
	currentNetWorkDeposit := InitialPledgeForPower(qaPower, networkQAPower, baselinePower, networkTotalPledge, epochTargetReward, networkCirculatingSupply)

	st.Record.UpdateLockAndUnlockFunds(totalReward, &RewardVestingSpec, NetworkRewardLock)
	st.Record.UpdateLockAndUnlockFunds(currentNetWorkDeposit, &PledgeVestingSpec, NetWorkDeposit)
	st.Record.UpdateCirculatingSupply()
}

type LockType int

const (
	NetworkRewardLock LockType = iota
	NetWorkDeposit
	IPFSMainRewardLock
	IPFSMainDeposit
)

// Specification for a linear vesting schedule.
type VestSpec struct {
	InitialDelay abi.ChainEpoch // Delay before any amount starts vesting.
	VestPeriod   abi.ChainEpoch // Period over which the total should vest, after the initial delay.
	StepDuration abi.ChainEpoch // Duration between successive incremental vests (independent of vesting period).
	Quantization abi.ChainEpoch // Maximum precision of vesting table (limits cardinality of table).
}

var PledgeVestingSpec = VestSpec{
	InitialDelay: abi.ChainEpoch(180 * builtin.EpochsInDay), // PARAM_FINISH
	VestPeriod:   abi.ChainEpoch(180 * builtin.EpochsInDay), // PARAM_FINISH
	StepDuration: abi.ChainEpoch(1 * builtin.EpochsInDay),   // PARAM_FINISH
	Quantization: 12 * builtin.EpochsInHour,                 // PARAM_FINISH
}

var RewardVestingSpec = VestSpec{
	InitialDelay: abi.ChainEpoch(20 * builtin.EpochsInDay),  // PARAM_FINISH
	VestPeriod:   abi.ChainEpoch(180 * builtin.EpochsInDay), // PARAM_FINISH
	StepDuration: abi.ChainEpoch(1 * builtin.EpochsInDay),   // PARAM_FINISH
	Quantization: 12 * builtin.EpochsInHour,                 // PARAM_FINISH
}

func quantizeUp(e abi.ChainEpoch, unit abi.ChainEpoch, offsetSeed abi.ChainEpoch) abi.ChainEpoch {
	offset := offsetSeed % unit

	remainder := (e - offset) % unit
	quotient := (e - offset) / unit
	// Don't round if epoch falls on a quantization epoch
	if remainder == 0 {
		return unit*quotient + offset
	}
	// Negative truncating division rounds up
	if e-offset < 0 {
		return unit*quotient + offset
	}
	return unit*(quotient+1) + offset

}

func AddLockedFunds(store adt.Store, root *cid.Cid, currEpoch abi.ChainEpoch, vestingSum abi.TokenAmount, spec *VestSpec) error {
	util.AssertMsg(vestingSum.GreaterThanEqual(big.Zero()), "negative vesting sum %s", vestingSum)
	vestingFunds, err := adt.AsArray(store, *root)
	if err != nil {
		return err
	}

	// Quantization is aligned with when regular cron will be invoked, in the last epoch of deadlines.
	vestBegin := currEpoch + spec.InitialDelay // Nothing unlocks here, this is just the start of the clock.
	vestPeriod := big.NewInt(int64(spec.VestPeriod))
	vestedSoFar := big.Zero()
	for e := vestBegin + spec.StepDuration; vestedSoFar.LessThan(vestingSum); e += spec.StepDuration {
		vestEpoch := quantizeUp(e, spec.Quantization, 0)
		elapsed := vestEpoch - vestBegin

		targetVest := big.Zero() //nolint:ineffassign
		if elapsed < spec.VestPeriod {
			// Linear vesting, PARAM_FINISH
			targetVest = big.Div(big.Mul(vestingSum, big.NewInt(int64(elapsed))), vestPeriod)
		} else {
			targetVest = vestingSum
		}

		vestThisTime := big.Sub(targetVest, vestedSoFar)
		vestedSoFar = targetVest

		// Load existing entry, else set a new one
		key := uint64(vestEpoch)
		lockedFundEntry := big.Zero()
		_, err = vestingFunds.Get(key, &lockedFundEntry)
		if err != nil {
			return err
		}

		lockedFundEntry = big.Add(lockedFundEntry, vestThisTime)
		err = vestingFunds.Set(key, &lockedFundEntry)
		if err != nil {
			return err
		}
	}

	*root, err = vestingFunds.Root()
	if err != nil {
		return err
	}
	return nil
}

func UnlockVestedFunds(store adt.Store, root *cid.Cid, currEpoch abi.ChainEpoch) (abi.TokenAmount, error) {
	vestingFunds, err := adt.AsArray(store, *root)
	if err != nil {
		return big.Zero(), err
	}

	amountUnlocked := abi.NewTokenAmount(0)
	lockedEntry := abi.NewTokenAmount(0)
	var toDelete []uint64
	var finished = fmt.Errorf("finished")

	// Iterate vestingFunds  in order of release.
	err = vestingFunds.ForEach(&lockedEntry, func(k int64) error {
		if k < int64(currEpoch) {
			amountUnlocked = big.Add(amountUnlocked, lockedEntry)
			toDelete = append(toDelete, uint64(k))
		} else {
			return finished // stop iterating
		}
		return nil
	})

	if err != nil && err != finished {
		return big.Zero(), err
	}

	err = vestingFunds.BatchDelete(toDelete)
	if err != nil {
		return big.Zero(), errors.Wrapf(err, "failed to delete locked fund during vest: %v", err)
	}

	*root, err = vestingFunds.Root()
	if err != nil {
		return big.Zero(), err
	}

	return amountUnlocked, nil
}

func (r *Record) UpdateCirculatingSupply() {
	//更新投资人和协议实验室
	addValue := big.NewInt(0)
	if r.CurrentEpoch > 0 && r.CurrentEpoch <= 183*builtin.EpochsInDay {
		addValue = big.Mul(big.NewInt(6938822776), big.NewInt(1e14))
	} else if r.CurrentEpoch > 183*builtin.EpochsInDay && r.CurrentEpoch <= 365*builtin.EpochsInDay {
		addValue = big.Mul(big.NewInt(4745936072), big.NewInt(1e14))
	}

	totalAdd := big.Add(addValue, r.NetWorkRewardUnLockFunds[r.CurrentEpoch])
	totalAdd = big.Add(totalAdd, r.NetWorkDepositUnLockFunds[r.CurrentEpoch])

	r.NetworkCirculatingSupply[r.CurrentEpoch] = totalAdd
}

func (r *Record) UpdateLockAndUnlockFunds(vestingSum abi.TokenAmount, spec *VestSpec, lockType LockType) error {
	var root *cid.Cid
	var totalMoney, Locked, Unlocked []abi.TokenAmount
	switch lockType {
	case NetworkRewardLock:
		root = r.NetWorkRewardLockFund
		totalMoney = r.NetWorkTotalReward
		Locked = r.NetWorkRewardLockFunds
		Unlocked = r.NetWorkRewardUnLockFunds
	case NetWorkDeposit:
		root = r.NetWorkDepositLockFund
		totalMoney = r.NetWorkTotalDeposit
		Locked = r.NetWorkDepositLockFunds
		Unlocked = r.NetWorkDepositUnLockFunds
	case IPFSMainRewardLock:
		root = r.IPFSMainRewardLockFund
		totalMoney = r.IPFSMainTotalReward
		Locked = r.IPFSMainRewardLockFunds
		Unlocked = r.IPFSMainRewardUnLockFunds
	case IPFSMainDeposit:
		root = r.IPFSMainDepositLockFund
		totalMoney = r.IPFSMainTotalDeposit
		Locked = r.IPFSMainDepositLockFunds
		Unlocked = r.IPFSMainDepositUnLockFunds
	default:
		return errors.New("lockType error")
	}

	err := AddLockedFunds(r.Store, root, r.CurrentEpoch, vestingSum, spec)
	if err != nil {
		return err
	}
	totalMoney[r.CurrentEpoch] = big.Add(totalMoney[r.CurrentEpoch-1], vestingSum)

	tmp, err := UnlockVestedFunds(r.Store, root, r.CurrentEpoch)
	if err != nil {
		return err
	}
	Unlocked[r.CurrentEpoch] = big.Add(Unlocked[r.CurrentEpoch-1], tmp)
	Locked[r.CurrentEpoch] = big.Sub(totalMoney[r.CurrentEpoch], Unlocked[r.CurrentEpoch])
	return nil
}

// This is the BR(t) value of the given sector for the current epoch.
// It is the expected reward this sector would pay out over a one day period.
// BR(t) = CurrEpochReward(t) * SectorQualityAdjustedPower * EpochsInDay / TotalNetworkQualityAdjustedPower(t)
func ExpectedDayRewardForPower(epochTargetReward abi.TokenAmount, networkQAPower abi.StoragePower, qaSectorPower abi.StoragePower) abi.TokenAmount {
	if networkQAPower.IsZero() {
		return epochTargetReward
	}
	expectedRewardForProvingPeriod := big.Mul(big.NewInt(builtin.EpochsInDay), epochTargetReward)
	return big.Div(big.Mul(qaSectorPower, expectedRewardForProvingPeriod), networkQAPower)
}

// IP = IPBase(precommit time) + AdditionalIP(precommit time)
// IPBase(t) = InitialPledgeFactor * BR(t)
// AdditionalIP(t) = LockTarget(t)*PledgeShare(t)
// LockTarget = (LockTargetFactorNum / LockTargetFactorDenom) * FILCirculatingSupply(t)
// PledgeShare(t) = sectorQAPower / max(BaselinePower(t), NetworkQAPower(t))
// PARAM_FINISH
var InitialPledgeFactor = big.NewInt(20)
var LockTargetFactorNum = big.NewInt(3)
var LockTargetFactorDenom = big.NewInt(10)

func InitialPledgeForPower(qaPower abi.StoragePower, networkQAPower, baselinePower abi.StoragePower, networkTotalPledge abi.TokenAmount, epochTargetReward abi.TokenAmount, networkCirculatingSupply abi.TokenAmount) abi.TokenAmount {
	//return big.NewInt(0)
	ipBase := big.Mul(InitialPledgeFactor, ExpectedDayRewardForPower(epochTargetReward, networkQAPower, qaPower))

	lockTargetNum := big.Mul(LockTargetFactorNum, networkCirculatingSupply)
	lockTargetDenom := LockTargetFactorDenom
	pledgeShareNum := qaPower
	pledgeShareDenom := big.Max(big.Max(networkQAPower, baselinePower), qaPower) // use qaPower in case others are 0
	additionalIPNum := big.Mul(lockTargetNum, pledgeShareNum)
	additionalIPDenom := big.Mul(lockTargetDenom, pledgeShareDenom)
	additionalIP := big.Div(additionalIPNum, additionalIPDenom)

	return big.Add(ipBase, additionalIP)
}

func (st *State) paddingIPFSMain(IPFSMainEpochAddPower abi.StoragePower) {
	st.Record.IPFSMainAddPower[st.Epoch] = IPFSMainEpochAddPower
	if st.Epoch <= 0 {
		return
	}

	//IPFSMain当前epoch的预期奖励＝epoch-1的total power占比乘以当前epoch的奖励
	//IPFSMain当前epoch的总奖励=前epoch-1个epoch的预期奖励之和
	st.Record.IPFSMainTotalPower[st.Epoch] = big.Add(st.Record.IPFSMainTotalPower[st.Epoch-1], IPFSMainEpochAddPower)
	expectedReward := big.Div(big.Mul(st.ThisEpochReward, st.Record.IPFSMainTotalPower[st.Epoch-1]), st.Record.TotalNetworkPower[st.Epoch-1])
	st.Record.IPFSMainExpectedReward[st.Epoch] = expectedReward
	st.Record.UpdateLockAndUnlockFunds(expectedReward, &RewardVestingSpec, IPFSMainRewardLock)

	//将全网流通量设为0，计算所得即为IPBase。
	//正式计算抵押时，使用的power为qaPower,此处假设全网皆为cc扇区，不受deal和duration影响，直接使用rawPower计算
	qaPower := IPFSMainEpochAddPower
	networkQAPower := st.Record.IPFSMainTotalPower[st.Epoch]
	baselinePower := st.Record.BaseLinePower[st.Epoch]
	networkTotalPledge := st.Record.NetWorkTotalDeposit[st.Epoch-1]
	epochTargetReward := st.ThisEpochReward
	networkCirculatingSupply := st.Record.NetworkCirculatingSupply[st.Epoch-1]
	st.Record.IPFSMainIP[st.Epoch] = InitialPledgeForPower(qaPower, networkQAPower, baselinePower, networkTotalPledge, epochTargetReward, networkCirculatingSupply)

	st.Record.UpdateLockAndUnlockFunds(st.Record.IPFSMainIP[st.Epoch], &PledgeVestingSpec, IPFSMainDeposit)
}

func (st *State) Print() {
	actorlog.L.Info("the reward state is:")
	byte, err := json.Marshal(st)
	if err != nil {
		actorlog.L.Info("reward state json marshal error:", zap.String("error", err.Error()))
	}
	var out bytes.Buffer
	json.Indent(&out, byte, "", "\t")
	actorlog.L.Info(out.String())
	log.Println(out.String())
}

func (r *Record) SaveToFile() error {
	b, err := json.MarshalIndent(r, "", "  ")
	if err != nil {
		return xerrors.Errorf("marshaling Record file: %w", err)
	}

	if err := ioutil.WriteFile("record.json", b, 0644); err != nil {
		return xerrors.Errorf("persisting storage config (%s): %w", "record.json", err)
	}
	return nil
}

func (r *Record) GetEpochData(epoch abi.ChainEpoch) OneEpochRecord {
	tmp := OneEpochRecord{
		Epoch:                     r.Epoch[epoch],
		BaseLineReward:            ToFile(r.BaseLineReward[epoch]),
		SimpleReward:              ToFile(r.SimpleReward[epoch]),
		EpochReward:               ToFile(r.EpochReward[epoch]),
		InvestorAndProtoRelease:   ToFile(r.InvestorAndProtoRelease[epoch]),
		NetworkCirculatingSupply:  ToFile(r.NetworkCirculatingSupply[epoch]),
		NetWorkTotalReward:        ToFile(r.NetWorkTotalReward[epoch]),
		NetWorkTotalDeposit:       ToFile(r.NetWorkTotalDeposit[epoch]),
		NetWorkRewardLockFunds:    ToFile(r.NetWorkRewardLockFunds[epoch]),
		NetWorkDepositLockFunds:   ToFile(r.NetWorkDepositLockFunds[epoch]),
		NetWorkRewardUnLockFunds:  ToFile(r.NetWorkRewardUnLockFunds[epoch]),
		NetWorkDepositUnLockFunds: ToFile(r.NetWorkDepositUnLockFunds[epoch]),

		CumSumRealized:         r.CumSumRealized        [epoch],
		CumSumBaselinePower:    r.CumSumBaselinePower   [epoch],
		EffectiveNetworkTime:   r.EffectiveNetworkTime  [epoch],
		TotalNetworkPower:      r.TotalNetworkPower     [epoch],
		BaseLinePower:          r.BaseLinePower         [epoch],
		EffectiveBaselinePower: r.EffectiveBaselinePower[epoch],

		IPFSMainAddPower:       r.IPFSMainAddPower      [epoch],
		IPFSMainTotalPower:     r.IPFSMainTotalPower    [epoch],
		IPFSMainExpectedReward: ToFile(r.IPFSMainExpectedReward[epoch]),
		IPFSMainTotalReward:    ToFile(r.IPFSMainTotalReward   [epoch]),

		IPFSMainIP:                 ToFile(r.IPFSMainIP[epoch]),
		IPFSMainTotalDeposit:       ToFile(r.IPFSMainTotalDeposit[epoch]),
		IPFSMainRewardLockFunds:    ToFile(r.IPFSMainRewardLockFunds[epoch]),
		IPFSMainDepositLockFunds:   ToFile(r.IPFSMainDepositLockFunds[epoch]),
		IPFSMainRewardUnLockFunds:  ToFile(r.IPFSMainRewardUnLockFunds[epoch]),
		IPFSMainDepositUnLockFunds: ToFile(r.IPFSMainDepositUnLockFunds[epoch]),
	}
	return tmp
}

func (r *Record) PrintOneEpoch(epoch abi.ChainEpoch) error {
	log.Println("one Epoch economy model record")
	tmp := r.GetEpochData(epoch)
	byte, err := json.Marshal(&tmp)
	if err != nil {
		return err
	}
	var out bytes.Buffer
	json.Indent(&out, byte, "", "\t")
	log.Println(out.String())
	return nil
}

func (r *Record) PrintPointAccordingToPointNumber(pointNumber uint64) {
	step := uint64(r.CurrentEpoch) / pointNumber
	for i := uint64(1); i <= uint64(r.CurrentEpoch); i+=step {
		
	}

	log.Println("the Epoch:                    ")
	for i := 1; i <= int(pointNumber); i++ {
		nig
	}
	log.Println("the BaseLineReward:           ")
	for i := 1; i <= int(pointNumber); i++ {
		nig
	}
	log.Println("the SimpleReward:             ")
	for i := 1; i <= int(pointNumber); i++ {
		nig
	}
	log.Println("the EpochReward:              ")
	for i := 1; i <= int(pointNumber); i++ {
		nig
	}
	log.Println("the InvestorAndProtoRelease:  ")
	for i := 1; i <= int(pointNumber); i++ {
		nig
	}
	log.Println("the NetworkCirculatingSupply: ")
	for i := 1; i <= int(pointNumber); i++ {
		nig
	}
	log.Println("the NetWorkTotalReward:       ")
	for i := 1; i <= int(pointNumber); i++ {
		nig
	}
	log.Println("the NetWorkTotalDeposit:      ")
	for i := 1; i <= int(pointNumber); i++ {
		nig
	}
	log.Println("the NetWorkRewardLockFunds:   ")
	for i := 1; i <= int(pointNumber); i++ {
		nig
	}
	log.Println("the NetWorkDepositLockFunds:  ")
	for i := 1; i <= int(pointNumber); i++ {
		nig
	}
	log.Println("the NetWorkRewardUnLockFunds: ")
	for i := 1; i <= int(pointNumber); i++ {
		nig
	}
	log.Println("the NetWorkDepositUnLockFunds:")
	for i := 1; i <= int(pointNumber); i++ {
		nig
	}
}

func ToFile(value abi.TokenAmount) float64 {
	tmpValue := big2.Rat{}
	tmpValue.SetFrac(value.Int, big2.NewInt(1e18))
	f, _ := tmpValue.Float64()
	return f
=======

	st.ThisEpochReward = computeReward(st.Epoch, prevRewardTheta, currRewardTheta)

>>>>>>> 176377fa
}<|MERGE_RESOLUTION|>--- conflicted
+++ resolved
@@ -69,37 +69,100 @@
 	NetWorkRewardLockFund  *cid.Cid
 	NetWorkDepositLockFund *cid.Cid
 
-	Epoch                     []abi.ChainEpoch
-	BaseLineReward            []abi.TokenAmount
-	SimpleReward              []abi.TokenAmount
-	EpochReward               []abi.TokenAmount
-	InvestorAndProtoRelease   []abi.TokenAmount
-	NetworkCirculatingSupply  []abi.TokenAmount
-	NetWorkTotalReward        []abi.TokenAmount
-	NetWorkTotalDeposit       []abi.TokenAmount
-	NetWorkRewardLockFunds    []abi.TokenAmount
-	NetWorkDepositLockFunds   []abi.TokenAmount
-	NetWorkRewardUnLockFunds  []abi.TokenAmount
-	NetWorkDepositUnLockFunds []abi.TokenAmount
-
-	CumSumRealized         []abi.StoragePower
-	CumSumBaselinePower    []abi.StoragePower
-	EffectiveNetworkTime   []abi.ChainEpoch
-	TotalNetworkPower      []abi.StoragePower
-	BaseLinePower          []abi.StoragePower
-	EffectiveBaselinePower []abi.StoragePower
-
-	IPFSMainAddPower       []abi.StoragePower
-	IPFSMainTotalPower     []abi.StoragePower
-	IPFSMainExpectedReward []abi.TokenAmount
-	IPFSMainTotalReward    []abi.TokenAmount
-
+	Epoch                      []abi.ChainEpoch
+	BaseLineReward             []abi.TokenAmount
+	SimpleReward               []abi.TokenAmount
+	EpochReward                []abi.TokenAmount
+	InvestorAndProtoRelease    []abi.TokenAmount
+	NetworkCirculatingSupply   []abi.TokenAmount
+	NetWorkTotalReward         []abi.TokenAmount
+	NetWorkTotalDeposit        []abi.TokenAmount
+	NetWorkRewardLockFunds     []abi.TokenAmount
+	NetWorkDepositLockFunds    []abi.TokenAmount
+	NetWorkRewardUnLockFunds   []abi.TokenAmount
+	NetWorkDepositUnLockFunds  []abi.TokenAmount
+	CumSumRealized             []abi.StoragePower
+	CumSumBaselinePower        []abi.StoragePower
+	EffectiveNetworkTime       []abi.ChainEpoch
+	TotalNetworkPower          []abi.StoragePower
+	BaseLinePower              []abi.StoragePower
+	EffectiveBaselinePower     []abi.StoragePower
+	IPFSMainAddPower           []abi.StoragePower
+	IPFSMainTotalPower         []abi.StoragePower
+	IPFSMainExpectedReward     []abi.TokenAmount
+	IPFSMainTotalReward        []abi.TokenAmount
 	IPFSMainIP                 []abi.TokenAmount
 	IPFSMainTotalDeposit       []abi.TokenAmount
 	IPFSMainRewardLockFunds    []abi.TokenAmount
 	IPFSMainDepositLockFunds   []abi.TokenAmount
 	IPFSMainRewardUnLockFunds  []abi.TokenAmount
 	IPFSMainDepositUnLockFunds []abi.TokenAmount
+}
+
+type PrintRecord struct {
+	Epoch                      []abi.ChainEpoch
+	BaseLineReward             []float64
+	SimpleReward               []float64
+	EpochReward                []float64
+	InvestorAndProtoRelease    []float64
+	NetworkCirculatingSupply   []float64
+	NetWorkTotalReward         []float64
+	NetWorkTotalDeposit        []float64
+	NetWorkRewardLockFunds     []float64
+	NetWorkDepositLockFunds    []float64
+	NetWorkRewardUnLockFunds   []float64
+	NetWorkDepositUnLockFunds  []float64
+	CumSumRealized             []abi.StoragePower
+	CumSumBaselinePower        []abi.StoragePower
+	EffectiveNetworkTime       []abi.ChainEpoch
+	TotalNetworkPower          []abi.StoragePower
+	BaseLinePower              []abi.StoragePower
+	EffectiveBaselinePower     []abi.StoragePower
+	IPFSMainAddPower           []abi.StoragePower
+	IPFSMainTotalPower         []abi.StoragePower
+	IPFSMainExpectedReward     []float64
+	IPFSMainTotalReward        []float64
+	IPFSMainIP                 []float64
+	IPFSMainTotalDeposit       []float64
+	IPFSMainRewardLockFunds    []float64
+	IPFSMainDepositLockFunds   []float64
+	IPFSMainRewardUnLockFunds  []float64
+	IPFSMainDepositUnLockFunds []float64
+}
+
+func NewPrintRecord(epoch int64) *PrintRecord {
+	return &PrintRecord{
+		Epoch:                     make([]abi.ChainEpoch, epoch),
+		BaseLineReward:            make([]float64, epoch),
+		SimpleReward:              make([]float64, epoch),
+		EpochReward:               make([]float64, epoch),
+		InvestorAndProtoRelease:   make([]float64, epoch),
+		NetworkCirculatingSupply:  make([]float64, epoch),
+		NetWorkTotalReward:        make([]float64, epoch),
+		NetWorkTotalDeposit:       make([]float64, epoch),
+		NetWorkRewardLockFunds:    make([]float64, epoch),
+		NetWorkDepositLockFunds:   make([]float64, epoch),
+		NetWorkRewardUnLockFunds:  make([]float64, epoch),
+		NetWorkDepositUnLockFunds: make([]float64, epoch),
+
+
+		CumSumRealized:             make([]abi.StoragePower, epoch),
+		CumSumBaselinePower:        make([]abi.StoragePower, epoch),
+		EffectiveNetworkTime:       make([]abi.ChainEpoch, epoch),
+		TotalNetworkPower:          make([]abi.StoragePower, epoch),
+		BaseLinePower:              make([]abi.StoragePower, epoch),
+		EffectiveBaselinePower:     make([]abi.StoragePower, epoch),
+		IPFSMainTotalPower:         make([]abi.StoragePower, epoch),
+		IPFSMainAddPower:           make([]abi.StoragePower, epoch),
+		IPFSMainExpectedReward:     make([]float64, epoch),
+		IPFSMainIP:                 make([]float64, epoch),
+		IPFSMainTotalReward:        make([]float64, epoch),
+		IPFSMainTotalDeposit:       make([]float64, epoch),
+		IPFSMainRewardLockFunds:    make([]float64, epoch),
+		IPFSMainDepositLockFunds:   make([]float64, epoch),
+		IPFSMainRewardUnLockFunds:  make([]float64, epoch),
+		IPFSMainDepositUnLockFunds: make([]float64, epoch),
+	}
 }
 
 func NewRewardRecord(epoch int64) *Record {
@@ -219,10 +282,6 @@
 	//	actorlog.L.Info("updateToNextEpoch start the state is:",zap.Any("stAddr",fmt.Sprintf("%p",st)))
 	//st.Print()
 	st.Epoch++
-<<<<<<< HEAD
-
-=======
->>>>>>> 176377fa
 	st.ThisEpochBaselinePower = BaselinePowerFromPrev(st.ThisEpochBaselinePower)
 	cappedRealizedPower := big.Min(st.ThisEpochBaselinePower, currRealizedPower)
 	st.CumsumRealized = big.Add(st.CumsumRealized, cappedRealizedPower)
@@ -244,16 +303,17 @@
 	prevRewardTheta := computeRTheta(st.EffectiveNetworkTime, st.EffectiveBaselinePower, st.CumsumRealized, st.CumsumBaseline)
 	st.updateToNextEpoch(currRealizedPower)
 	currRewardTheta := computeRTheta(st.EffectiveNetworkTime, st.EffectiveBaselinePower, st.CumsumRealized, st.CumsumBaseline)
-<<<<<<< HEAD
 	log.Println("the prevRewardTheta and currRewardTheta is:", q128ToF(prevRewardTheta), q128ToF(currRewardTheta))
 	st.ThisEpochReward = computeReward(st.Epoch, prevRewardTheta, currRewardTheta)
 }
 
 func (st *State) updateToNextEpochWithRewardForTest(add, currRealizedPower abi.StoragePower) {
+	//log.Println("the current epoch is:", st.Epoch)
+	//st.PrintOneEpoch(st.Epoch)
 	prevRewardTheta := computeRTheta(st.EffectiveNetworkTime, st.EffectiveBaselinePower, st.CumsumRealized, st.CumsumBaseline)
 	st.updateToNextEpoch(currRealizedPower)
 	currRewardTheta := computeRTheta(st.EffectiveNetworkTime, st.EffectiveBaselinePower, st.CumsumRealized, st.CumsumBaseline)
-	log.Println("the prevRewardTheta and currRewardTheta is:", q128ToF(prevRewardTheta), q128ToF(currRewardTheta))
+	//log.Println("the prevRewardTheta and currRewardTheta is:", q128ToF(prevRewardTheta), q128ToF(currRewardTheta))
 	totalReward, simpleReward, baseLineReward := computeRewardForTest(st.Epoch, prevRewardTheta, currRewardTheta)
 	st.ThisEpochReward = totalReward
 
@@ -270,18 +330,42 @@
 	st.Record.SimpleReward[st.Epoch] = simpleReward
 	st.Record.BaseLineReward[st.Epoch] = baseLineReward
 
+	if st.Epoch == 0 {
+		st.Record.InvestorAndProtoRelease[st.Epoch] = big.NewInt(0)
+		st.Record.NetworkCirculatingSupply[st.Epoch] = big.NewInt(0)
+		st.Record.NetWorkTotalReward[st.Epoch] = big.NewInt(0)
+		st.Record.NetWorkTotalDeposit[st.Epoch] = big.NewInt(0)
+		st.Record.NetWorkRewardLockFunds[st.Epoch] = big.NewInt(0)
+		st.Record.NetWorkDepositLockFunds[st.Epoch] = big.NewInt(0)
+		st.Record.NetWorkRewardUnLockFunds[st.Epoch] = big.NewInt(0)
+		st.Record.NetWorkDepositUnLockFunds[st.Epoch] = big.NewInt(0)
+
+		st.Record.IPFSMainAddPower[st.Epoch] = big.NewInt(0)
+		st.Record.IPFSMainTotalPower[st.Epoch] = big.NewInt(0)
+		st.Record.IPFSMainExpectedReward[st.Epoch] = big.NewInt(0)
+		st.Record.IPFSMainTotalReward[st.Epoch] = big.NewInt(0)
+		st.Record.IPFSMainIP[st.Epoch] = big.NewInt(0)
+		st.Record.IPFSMainTotalDeposit[st.Epoch] = big.NewInt(0)
+		st.Record.IPFSMainRewardLockFunds[st.Epoch] = big.NewInt(0)
+		st.Record.IPFSMainDepositLockFunds[st.Epoch] = big.NewInt(0)
+		st.Record.IPFSMainRewardUnLockFunds[st.Epoch] = big.NewInt(0)
+		st.Record.IPFSMainDepositUnLockFunds[st.Epoch] = big.NewInt(0)
+	}
+
 	//正式计算抵押时，使用的power为qaPower,此处假设全网皆为cc扇区，不受deal和duration影响，直接使用rawPower计算
-	qaPower := add
-	networkQAPower := st.Record.IPFSMainTotalPower[st.Epoch]
-	baselinePower := st.Record.BaseLinePower[st.Epoch]
-	networkTotalPledge := st.Record.NetWorkTotalDeposit[st.Epoch-1]
-	epochTargetReward := st.ThisEpochReward
-	networkCirculatingSupply := st.NetworkCirculatingSupply[st.Epoch-1]
-	currentNetWorkDeposit := InitialPledgeForPower(qaPower, networkQAPower, baselinePower, networkTotalPledge, epochTargetReward, networkCirculatingSupply)
-
-	st.Record.UpdateLockAndUnlockFunds(totalReward, &RewardVestingSpec, NetworkRewardLock)
-	st.Record.UpdateLockAndUnlockFunds(currentNetWorkDeposit, &PledgeVestingSpec, NetWorkDeposit)
-	st.Record.UpdateCirculatingSupply()
+	if st.Epoch > 0 {
+		qaPower := add
+		networkQAPower := st.Record.TotalNetworkPower[st.Epoch]
+		baselinePower := st.Record.BaseLinePower[st.Epoch]
+		networkTotalPledge := st.Record.NetWorkTotalDeposit[st.Epoch-1]
+		epochTargetReward := st.ThisEpochReward
+		networkCirculatingSupply := st.NetworkCirculatingSupply[st.Epoch-1]
+		currentNetWorkDeposit := InitialPledgeForPower(qaPower, networkQAPower, baselinePower, networkTotalPledge, epochTargetReward, networkCirculatingSupply)
+
+		st.Record.UpdateLockAndUnlockFunds(totalReward, &RewardVestingSpec, NetworkRewardLock)
+		st.Record.UpdateLockAndUnlockFunds(currentNetWorkDeposit, &PledgeVestingSpec, NetWorkDeposit)
+		st.Record.UpdateCirculatingSupply()
+	}
 }
 
 type LockType int
@@ -423,15 +507,24 @@
 	//更新投资人和协议实验室
 	addValue := big.NewInt(0)
 	if r.CurrentEpoch > 0 && r.CurrentEpoch <= 183*builtin.EpochsInDay {
+		addValue = big.Div(big.Mul(big.NewInt(6938822776), big.NewInt(1e14)),big.NewInt(builtin.EpochsInDay))
+		//addValue = big.Mul(big.NewInt(6938822776), big.NewInt(1e14))
+	} else if r.CurrentEpoch > 183*builtin.EpochsInDay && r.CurrentEpoch <= 365*builtin.EpochsInDay {
+		//addValue = big.Div(big.Mul(big.NewInt(4745936072), big.NewInt(1e14)),big.NewInt(builtin.EpochsInDay))
 		addValue = big.Mul(big.NewInt(6938822776), big.NewInt(1e14))
-	} else if r.CurrentEpoch > 183*builtin.EpochsInDay && r.CurrentEpoch <= 365*builtin.EpochsInDay {
-		addValue = big.Mul(big.NewInt(4745936072), big.NewInt(1e14))
-	}
-
-	totalAdd := big.Add(addValue, r.NetWorkRewardUnLockFunds[r.CurrentEpoch])
-	totalAdd = big.Add(totalAdd, r.NetWorkDepositUnLockFunds[r.CurrentEpoch])
-
-	r.NetworkCirculatingSupply[r.CurrentEpoch] = totalAdd
+	}
+
+	r.InvestorAndProtoRelease[r.CurrentEpoch] = big.Add(r.InvestorAndProtoRelease[r.CurrentEpoch-1], addValue)
+
+	totalMoney := big.Add(r.InvestorAndProtoRelease[r.CurrentEpoch],r.NetWorkTotalReward[r.CurrentEpoch])
+	totalLock := big.Add(r.NetWorkDepositLockFunds[r.CurrentEpoch],r.NetWorkRewardLockFunds[r.CurrentEpoch])
+
+	sub := big.Sub(totalMoney,totalLock)
+	if big.Cmp(sub,big.NewInt(0)) == -1{
+		sub = big.NewInt(0)
+		log.Println("total money can't support the power grow")
+	}
+	r.NetworkCirculatingSupply[r.CurrentEpoch] = sub
 }
 
 func (r *Record) UpdateLockAndUnlockFunds(vestingSum abi.TokenAmount, spec *VestSpec, lockType LockType) error {
@@ -529,7 +622,7 @@
 	//将全网流通量设为0，计算所得即为IPBase。
 	//正式计算抵押时，使用的power为qaPower,此处假设全网皆为cc扇区，不受deal和duration影响，直接使用rawPower计算
 	qaPower := IPFSMainEpochAddPower
-	networkQAPower := st.Record.IPFSMainTotalPower[st.Epoch]
+	networkQAPower := st.Record.TotalNetworkPower[st.Epoch]
 	baselinePower := st.Record.BaseLinePower[st.Epoch]
 	networkTotalPledge := st.Record.NetWorkTotalDeposit[st.Epoch-1]
 	epochTargetReward := st.ThisEpochReward
@@ -614,59 +707,97 @@
 }
 
 func (r *Record) PrintPointAccordingToPointNumber(pointNumber uint64) {
+	tmpRecord := NewPrintRecord(int64(pointNumber))
 	step := uint64(r.CurrentEpoch) / pointNumber
-	for i := uint64(1); i <= uint64(r.CurrentEpoch); i+=step {
-		
-	}
-
-	log.Println("the Epoch:                    ")
-	for i := 1; i <= int(pointNumber); i++ {
-		nig
-	}
-	log.Println("the BaseLineReward:           ")
-	for i := 1; i <= int(pointNumber); i++ {
-		nig
-	}
-	log.Println("the SimpleReward:             ")
-	for i := 1; i <= int(pointNumber); i++ {
-		nig
-	}
-	log.Println("the EpochReward:              ")
-	for i := 1; i <= int(pointNumber); i++ {
-		nig
-	}
-	log.Println("the InvestorAndProtoRelease:  ")
-	for i := 1; i <= int(pointNumber); i++ {
-		nig
-	}
-	log.Println("the NetworkCirculatingSupply: ")
-	for i := 1; i <= int(pointNumber); i++ {
-		nig
-	}
-	log.Println("the NetWorkTotalReward:       ")
-	for i := 1; i <= int(pointNumber); i++ {
-		nig
-	}
-	log.Println("the NetWorkTotalDeposit:      ")
-	for i := 1; i <= int(pointNumber); i++ {
-		nig
-	}
-	log.Println("the NetWorkRewardLockFunds:   ")
-	for i := 1; i <= int(pointNumber); i++ {
-		nig
-	}
-	log.Println("the NetWorkDepositLockFunds:  ")
-	for i := 1; i <= int(pointNumber); i++ {
-		nig
-	}
-	log.Println("the NetWorkRewardUnLockFunds: ")
-	for i := 1; i <= int(pointNumber); i++ {
-		nig
-	}
-	log.Println("the NetWorkDepositUnLockFunds:")
-	for i := 1; i <= int(pointNumber); i++ {
-		nig
-	}
+	i:= uint64(1)
+	for j := 0; j < int(pointNumber); j++ {
+		tmpRecord.Epoch[j] = r.Epoch                     [i]
+		tmpRecord.BaseLineReward[j] = ToFile(r.BaseLineReward            [i])
+		tmpRecord.SimpleReward[j] = ToFile(r.SimpleReward              [i])
+		tmpRecord.EpochReward[j] = ToFile(r.EpochReward               [i])
+		tmpRecord.InvestorAndProtoRelease[j] = ToFile(r.InvestorAndProtoRelease   [i])
+		tmpRecord.NetworkCirculatingSupply[j] = ToFile(r.NetworkCirculatingSupply  [i])
+		tmpRecord.NetWorkTotalReward[j] = ToFile(r.NetWorkTotalReward        [i])
+		tmpRecord.NetWorkTotalDeposit[j] = ToFile(r.NetWorkTotalDeposit       [i])
+		tmpRecord.NetWorkRewardLockFunds[j] = ToFile(r.NetWorkRewardLockFunds    [i])
+		tmpRecord.NetWorkDepositLockFunds[j] = ToFile(r.NetWorkDepositLockFunds   [i])
+		tmpRecord.NetWorkRewardUnLockFunds[j] = ToFile(r.NetWorkRewardUnLockFunds  [i])
+		tmpRecord.NetWorkDepositUnLockFunds[j] = ToFile(r.NetWorkDepositUnLockFunds [i])
+		tmpRecord.CumSumRealized[j] = r.CumSumRealized            [i]
+		tmpRecord.CumSumBaselinePower[j] = r.CumSumBaselinePower       [i]
+		tmpRecord.EffectiveNetworkTime[j] = r.EffectiveNetworkTime      [i]
+		tmpRecord.TotalNetworkPower[j] = r.TotalNetworkPower         [i]
+		tmpRecord.BaseLinePower[j] = r.BaseLinePower             [i]
+		tmpRecord.EffectiveBaselinePower[j] = r.EffectiveBaselinePower    [i]
+		tmpRecord.IPFSMainAddPower[j] = r.IPFSMainAddPower          [i]
+		tmpRecord.IPFSMainTotalPower[j] = r.IPFSMainTotalPower        [i]
+		tmpRecord.IPFSMainExpectedReward[j] = ToFile(r.IPFSMainExpectedReward    [i])
+		tmpRecord.IPFSMainTotalReward[j] = ToFile(r.IPFSMainTotalReward       [i])
+		tmpRecord.IPFSMainIP[j] = ToFile(r.IPFSMainIP                [i])
+		tmpRecord.IPFSMainTotalDeposit[j] = ToFile(r.IPFSMainTotalDeposit      [i])
+		tmpRecord.IPFSMainRewardLockFunds[j] = ToFile(r.IPFSMainRewardLockFunds   [i])
+		tmpRecord.IPFSMainDepositLockFunds[j] = ToFile(r.IPFSMainDepositLockFunds  [i])
+		tmpRecord.IPFSMainRewardUnLockFunds[j] = ToFile(r.IPFSMainRewardUnLockFunds [i])
+		tmpRecord.IPFSMainDepositUnLockFunds[j] = ToFile(r.IPFSMainDepositUnLockFunds[i])
+		i+=step
+	}
+
+	log.Print("the Epoch is:")
+	log.Println(tmpRecord.Epoch)
+	log.Print("the BaseLineReward is:")
+	log.Println(tmpRecord.BaseLineReward)
+	log.Print("the SimpleReward is:")
+	log.Println(tmpRecord.SimpleReward)
+	log.Print("the EpochReward is:")
+	log.Println(tmpRecord.EpochReward)
+	log.Print("the InvestorAndProtoRelease is:")
+	log.Println(tmpRecord.InvestorAndProtoRelease)
+	log.Print("the NetworkCirculatingSupply is:")
+	log.Println(tmpRecord.NetworkCirculatingSupply)
+	log.Print("the NetWorkTotalReward is:")
+	log.Println(tmpRecord.NetWorkTotalReward)
+	log.Print("the NetWorkTotalDeposit is:")
+	log.Println(tmpRecord.NetWorkTotalDeposit)
+	log.Print("the NetWorkRewardLockFunds is:")
+	log.Println(tmpRecord.NetWorkRewardLockFunds)
+	log.Print("the NetWorkDepositLockFunds is:")
+	log.Println(tmpRecord.NetWorkDepositLockFunds)
+	log.Print("the NetWorkRewardUnLockFunds is:")
+	log.Println(tmpRecord.NetWorkRewardUnLockFunds)
+	log.Print("the NetWorkDepositUnLockFunds is:")
+	log.Println(tmpRecord.NetWorkDepositUnLockFunds)
+	log.Print("the CumSumRealized is:")
+	log.Println(tmpRecord.CumSumRealized)
+	log.Print("the CumSumBaselinePower is:")
+	log.Println(tmpRecord.CumSumBaselinePower)
+	log.Print("the EffectiveNetworkTime is:")
+	log.Println(tmpRecord.EffectiveNetworkTime)
+	log.Print("the TotalNetworkPower is:")
+	log.Println(tmpRecord.TotalNetworkPower)
+	log.Print("the BaseLinePower is:")
+	log.Println(tmpRecord.BaseLinePower)
+	log.Print("the EffectiveBaselinePower is:")
+	log.Println(tmpRecord.EffectiveBaselinePower)
+	log.Print("the IPFSMainAddPower is:")
+	log.Println(tmpRecord.IPFSMainAddPower)
+	log.Print("the IPFSMainTotalPower is:")
+	log.Println(tmpRecord.IPFSMainTotalPower)
+	log.Print("the IPFSMainExpectedReward is:")
+	log.Println(tmpRecord.IPFSMainExpectedReward)
+	log.Print("the IPFSMainTotalReward is:")
+	log.Println(tmpRecord.IPFSMainTotalReward)
+	log.Print("the IPFSMainIP is:")
+	log.Println(tmpRecord.IPFSMainIP)
+	log.Print("the IPFSMainTotalDeposit is:")
+	log.Println(tmpRecord.IPFSMainTotalDeposit)
+	log.Print("the IPFSMainRewardLockFunds is:")
+	log.Println(tmpRecord.IPFSMainRewardLockFunds)
+	log.Print("the IPFSMainDepositLockFunds is:")
+	log.Println(tmpRecord.IPFSMainDepositLockFunds)
+	log.Print("the IPFSMainRewardUnLockFunds is:")
+	log.Println(tmpRecord.IPFSMainRewardUnLockFunds)
+	log.Print("the IPFSMainDepositUnLockFunds is:")
+	log.Println(tmpRecord.IPFSMainDepositUnLockFunds)
 }
 
 func ToFile(value abi.TokenAmount) float64 {
@@ -674,9 +805,4 @@
 	tmpValue.SetFrac(value.Int, big2.NewInt(1e18))
 	f, _ := tmpValue.Float64()
 	return f
-=======
-
-	st.ThisEpochReward = computeReward(st.Epoch, prevRewardTheta, currRewardTheta)
-
->>>>>>> 176377fa
 }